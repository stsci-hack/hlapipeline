--- conflicted
+++ resolved
@@ -455,14 +455,7 @@
     return srctype
 
 def generate_source_catalog(image, **kwargs):
-<<<<<<< HEAD
     """ Build source catalogs for each chip using photutils.
-=======
-    """Build source catalog from input image using photutils.
-
-    This script borrows heavily from build_source_catalog
->>>>>>> e4e69c96
-
     The catalog returned by this function includes sources found in all chips
     of the input image with the positions translated to the coordinate frame
     defined by the reference WCS `refwcs`.  The sources will be
@@ -506,12 +499,8 @@
         each table containing sources from image extension `('sci',chip)`.
 
     """
-<<<<<<< HEAD
     if not isinstance(image, pf.HDUList):
         raise ValueError("Input {} not fits.HDUList object".format(image))
-=======
-    refwcs = kwargs.get('refwcs',None)
->>>>>>> e4e69c96
     dqname = kwargs.get('dqname','DQ')
     output = kwargs.get('output',None)
     # Build source catalog for entire image
